﻿using System;
using System.Collections.Generic;
using System.Globalization;
using System.Linq;
using System.Net;
using System.Security.Claims;
using System.Text;
using System.Threading;
using System.Threading.Tasks;
using Jellyfin.Api.Models.StreamingDtos;
using MediaBrowser.Common.Extensions;
using MediaBrowser.Common.Net;
using MediaBrowser.Controller.Configuration;
using MediaBrowser.Controller.Devices;
using MediaBrowser.Controller.Dlna;
using MediaBrowser.Controller.Library;
using MediaBrowser.Controller.MediaEncoding;
using MediaBrowser.Controller.Net;
using MediaBrowser.Model.Dlna;
using MediaBrowser.Model.Entities;
using MediaBrowser.Model.IO;
using MediaBrowser.Model.Net;
using Microsoft.AspNetCore.Http;
using Microsoft.AspNetCore.Mvc;
using Microsoft.Extensions.Configuration;
using Microsoft.Extensions.Logging;
using Microsoft.Net.Http.Headers;

namespace Jellyfin.Api.Helpers
{
    /// <summary>
    /// Dynamic hls helper.
    /// </summary>
    public class DynamicHlsHelper
    {
        private readonly ILibraryManager _libraryManager;
        private readonly IUserManager _userManager;
        private readonly IDlnaManager _dlnaManager;
        private readonly IAuthorizationContext _authContext;
        private readonly IMediaSourceManager _mediaSourceManager;
        private readonly IServerConfigurationManager _serverConfigurationManager;
        private readonly IMediaEncoder _mediaEncoder;
        private readonly IFileSystem _fileSystem;
        private readonly ISubtitleEncoder _subtitleEncoder;
        private readonly IConfiguration _configuration;
        private readonly IDeviceManager _deviceManager;
        private readonly TranscodingJobHelper _transcodingJobHelper;
        private readonly INetworkManager _networkManager;
        private readonly ILogger<DynamicHlsHelper> _logger;
        private readonly IHttpContextAccessor _httpContextAccessor;

        /// <summary>
        /// Initializes a new instance of the <see cref="DynamicHlsHelper"/> class.
        /// </summary>
        /// <param name="libraryManager">Instance of the <see cref="ILibraryManager"/> interface.</param>
        /// <param name="userManager">Instance of the <see cref="IUserManager"/> interface.</param>
        /// <param name="dlnaManager">Instance of the <see cref="IDlnaManager"/> interface.</param>
        /// <param name="authContext">Instance of the <see cref="IAuthorizationContext"/> interface.</param>
        /// <param name="mediaSourceManager">Instance of the <see cref="IMediaSourceManager"/> interface.</param>
        /// <param name="serverConfigurationManager">Instance of the <see cref="IServerConfigurationManager"/> interface.</param>
        /// <param name="mediaEncoder">Instance of the <see cref="IMediaEncoder"/> interface.</param>
        /// <param name="fileSystem">Instance of the <see cref="IFileSystem"/> interface.</param>
        /// <param name="subtitleEncoder">Instance of the <see cref="ISubtitleEncoder"/> interface.</param>
        /// <param name="configuration">Instance of the <see cref="IConfiguration"/> interface.</param>
        /// <param name="deviceManager">Instance of the <see cref="IDeviceManager"/> interface.</param>
        /// <param name="transcodingJobHelper">Instance of <see cref="TranscodingJobHelper"/>.</param>
        /// <param name="networkManager">Instance of the <see cref="INetworkManager"/> interface.</param>
        /// <param name="logger">Instance of the <see cref="ILogger{DynamicHlsHelper}"/> interface.</param>
        /// <param name="httpContextAccessor">Instance of the <see cref="IHttpContextAccessor"/> interface.</param>
        public DynamicHlsHelper(
            ILibraryManager libraryManager,
            IUserManager userManager,
            IDlnaManager dlnaManager,
            IAuthorizationContext authContext,
            IMediaSourceManager mediaSourceManager,
            IServerConfigurationManager serverConfigurationManager,
            IMediaEncoder mediaEncoder,
            IFileSystem fileSystem,
            ISubtitleEncoder subtitleEncoder,
            IConfiguration configuration,
            IDeviceManager deviceManager,
            TranscodingJobHelper transcodingJobHelper,
            INetworkManager networkManager,
            ILogger<DynamicHlsHelper> logger,
            IHttpContextAccessor httpContextAccessor)
        {
            _libraryManager = libraryManager;
            _userManager = userManager;
            _dlnaManager = dlnaManager;
            _authContext = authContext;
            _mediaSourceManager = mediaSourceManager;
            _serverConfigurationManager = serverConfigurationManager;
            _mediaEncoder = mediaEncoder;
            _fileSystem = fileSystem;
            _subtitleEncoder = subtitleEncoder;
            _configuration = configuration;
            _deviceManager = deviceManager;
            _transcodingJobHelper = transcodingJobHelper;
            _networkManager = networkManager;
            _logger = logger;
            _httpContextAccessor = httpContextAccessor;
        }

        /// <summary>
        /// Get master hls playlist.
        /// </summary>
        /// <param name="transcodingJobType">Transcoding job type.</param>
        /// <param name="streamingRequest">Streaming request dto.</param>
        /// <param name="enableAdaptiveBitrateStreaming">Enable adaptive bitrate streaming.</param>
        /// <returns>A <see cref="Task"/> containing the resulting <see cref="ActionResult"/>.</returns>
        public async Task<ActionResult> GetMasterHlsPlaylist(
            TranscodingJobType transcodingJobType,
            StreamingRequestDto streamingRequest,
            bool enableAdaptiveBitrateStreaming)
        {
            var isHeadRequest = _httpContextAccessor.HttpContext?.Request.Method == WebRequestMethods.Http.Head;
            var cancellationTokenSource = new CancellationTokenSource();
            return await GetMasterPlaylistInternal(
                streamingRequest,
                isHeadRequest,
                enableAdaptiveBitrateStreaming,
                transcodingJobType,
                cancellationTokenSource).ConfigureAwait(false);
        }

        private async Task<ActionResult> GetMasterPlaylistInternal(
            StreamingRequestDto streamingRequest,
            bool isHeadRequest,
            bool enableAdaptiveBitrateStreaming,
            TranscodingJobType transcodingJobType,
            CancellationTokenSource cancellationTokenSource)
        {
            if (_httpContextAccessor.HttpContext == null)
            {
                throw new ResourceNotFoundException(nameof(_httpContextAccessor.HttpContext));
            }

            using var state = await StreamingHelpers.GetStreamingState(
                    streamingRequest,
                    _httpContextAccessor.HttpContext.Request,
                    _authContext,
                    _mediaSourceManager,
                    _userManager,
                    _libraryManager,
                    _serverConfigurationManager,
                    _mediaEncoder,
                    _fileSystem,
                    _subtitleEncoder,
                    _configuration,
                    _dlnaManager,
                    _deviceManager,
                    _transcodingJobHelper,
                    transcodingJobType,
                    cancellationTokenSource.Token)
                .ConfigureAwait(false);

            _httpContextAccessor.HttpContext.Response.Headers.Add(HeaderNames.Expires, "0");
            if (isHeadRequest)
            {
                return new FileContentResult(Array.Empty<byte>(), MimeTypes.GetMimeType("playlist.m3u8"));
            }

            var totalBitrate = (state.OutputAudioBitrate ?? 0) + (state.OutputVideoBitrate ?? 0);

            var builder = new StringBuilder();

            builder.AppendLine("#EXTM3U");

            var isLiveStream = state.IsSegmentedLiveStream;

            var queryString = _httpContextAccessor.HttpContext.Request.QueryString.ToString();

            // from universal audio service
            if (queryString.IndexOf("SegmentContainer", StringComparison.OrdinalIgnoreCase) == -1 && !string.IsNullOrWhiteSpace(state.Request.SegmentContainer))
            {
                queryString += "&SegmentContainer=" + state.Request.SegmentContainer;
            }

            // from universal audio service
            if (!string.IsNullOrWhiteSpace(state.Request.TranscodeReasons) && queryString.IndexOf("TranscodeReasons=", StringComparison.OrdinalIgnoreCase) == -1)
            {
                queryString += "&TranscodeReasons=" + state.Request.TranscodeReasons;
            }

            // Main stream
            var playlistUrl = isLiveStream ? "live.m3u8" : "main.m3u8";

            playlistUrl += queryString;

            var subtitleStreams = state.MediaSource
                .MediaStreams
                .Where(i => i.IsTextSubtitleStream)
                .ToList();

            var subtitleGroup = subtitleStreams.Count > 0 && (state.SubtitleDeliveryMethod == SubtitleDeliveryMethod.Hls || state.VideoRequest!.EnableSubtitlesInManifest)
                ? "subs"
                : null;

            // If we're burning in subtitles then don't add additional subs to the manifest
            if (state.SubtitleStream != null && state.SubtitleDeliveryMethod == SubtitleDeliveryMethod.Encode)
            {
                subtitleGroup = null;
            }

            if (!string.IsNullOrWhiteSpace(subtitleGroup))
            {
                AddSubtitles(state, subtitleStreams, builder, _httpContextAccessor.HttpContext.User);
            }

            var basicPlaylist = AppendPlaylist(builder, state, playlistUrl, totalBitrate, subtitleGroup);

            if (state.VideoStream != null && state.VideoRequest != null)
            {
                // Provide SDR HEVC entrance for backward compatibility.
                if (EncodingHelper.IsCopyCodec(state.OutputVideoCodec)
                    && !string.IsNullOrEmpty(state.VideoStream.VideoRange)
                    && string.Equals(state.VideoStream.VideoRange, "HDR", StringComparison.OrdinalIgnoreCase)
                    && string.Equals(state.ActualOutputVideoCodec, "hevc", StringComparison.OrdinalIgnoreCase))
                {
                    var requestedVideoProfiles = state.GetRequestedProfiles("hevc");
                    if (requestedVideoProfiles != null && requestedVideoProfiles.Length > 0)
                    {
                        // Force HEVC Main Profile and disable video stream copy.
                        state.OutputVideoCodec = "hevc";
                        var sdrVideoUrl = ReplaceProfile(playlistUrl, "hevc", string.Join(",", requestedVideoProfiles), "main");
                        sdrVideoUrl += "&AllowVideoStreamCopy=false";

                        EncodingHelper encodingHelper = new EncodingHelper(_mediaEncoder, _fileSystem, _subtitleEncoder, _configuration);
                        var sdrOutputVideoBitrate = encodingHelper.GetVideoBitrateParamValue(state.VideoRequest, state.VideoStream, state.OutputVideoCodec) ?? 0;
                        var sdrOutputAudioBitrate = encodingHelper.GetAudioBitrateParam(state.VideoRequest, state.AudioStream) ?? 0;
                        var sdrTotalBitrate = sdrOutputAudioBitrate + sdrOutputVideoBitrate;

                        AppendPlaylist(builder, state, sdrVideoUrl, sdrTotalBitrate, subtitleGroup);

                        // Restore the video codec
                        state.OutputVideoCodec = "copy";
                    }
                }

                // Provide Level 5.0 entrance for backward compatibility.
                // e.g. Apple A10 chips refuse the master playlist containing SDR HEVC Main Level 5.1 video,
                // but in fact it is capable of playing videos up to Level 6.1.
                if (EncodingHelper.IsCopyCodec(state.OutputVideoCodec)
                    && state.VideoStream.Level.HasValue
                    && state.VideoStream.Level > 150
                    && !string.IsNullOrEmpty(state.VideoStream.VideoRange)
                    && string.Equals(state.VideoStream.VideoRange, "SDR", StringComparison.OrdinalIgnoreCase)
                    && string.Equals(state.ActualOutputVideoCodec, "hevc", StringComparison.OrdinalIgnoreCase))
                {
                    var playlistCodecsField = new StringBuilder();
                    AppendPlaylistCodecsField(playlistCodecsField, state);

                    // Force the video level to 5.0.
                    var originalLevel = state.VideoStream.Level;
                    state.VideoStream.Level = 150;
                    var newPlaylistCodecsField = new StringBuilder();
                    AppendPlaylistCodecsField(newPlaylistCodecsField, state);

                    // Restore the video level.
                    state.VideoStream.Level = originalLevel;
                    var newPlaylist = ReplacePlaylistCodecsField(basicPlaylist, playlistCodecsField, newPlaylistCodecsField);
                    builder.Append(newPlaylist);
                }
            }

            if (EnableAdaptiveBitrateStreaming(state, isLiveStream, enableAdaptiveBitrateStreaming, _httpContextAccessor.HttpContext.GetNormalizedRemoteIp()))
            {
                var requestedVideoBitrate = state.VideoRequest == null ? 0 : state.VideoRequest.VideoBitRate ?? 0;

                // By default, vary by just 200k
                var variation = GetBitrateVariation(totalBitrate);

                var newBitrate = totalBitrate - variation;
                var variantUrl = ReplaceVideoBitrate(playlistUrl, requestedVideoBitrate, requestedVideoBitrate - variation);
                AppendPlaylist(builder, state, variantUrl, newBitrate, subtitleGroup);

                variation *= 2;
                newBitrate = totalBitrate - variation;
                variantUrl = ReplaceVideoBitrate(playlistUrl, requestedVideoBitrate, requestedVideoBitrate - variation);
                AppendPlaylist(builder, state, variantUrl, newBitrate, subtitleGroup);
            }

            return new FileContentResult(Encoding.UTF8.GetBytes(builder.ToString()), MimeTypes.GetMimeType("playlist.m3u8"));
        }

        private StringBuilder AppendPlaylist(StringBuilder builder, StreamState state, string url, int bitrate, string? subtitleGroup)
        {
            var playlistBuilder = new StringBuilder();
            playlistBuilder.Append("#EXT-X-STREAM-INF:BANDWIDTH=")
                .Append(bitrate.ToString(CultureInfo.InvariantCulture))
                .Append(",AVERAGE-BANDWIDTH=")
                .Append(bitrate.ToString(CultureInfo.InvariantCulture));

            AppendPlaylistVideoRangeField(playlistBuilder, state);

            AppendPlaylistCodecsField(playlistBuilder, state);

            AppendPlaylistResolutionField(playlistBuilder, state);

            AppendPlaylistFramerateField(playlistBuilder, state);

            if (!string.IsNullOrWhiteSpace(subtitleGroup))
            {
                playlistBuilder.Append(",SUBTITLES=\"")
                    .Append(subtitleGroup)
                    .Append('"');
            }

            playlistBuilder.Append(Environment.NewLine);
            playlistBuilder.AppendLine(url);
            builder.Append(playlistBuilder);

            return playlistBuilder;
        }

        /// <summary>
        /// Appends a VIDEO-RANGE field containing the range of the output video stream.
        /// </summary>
        /// <seealso cref="AppendPlaylist(StringBuilder, StreamState, string, int, string)"/>
        /// <param name="builder">StringBuilder to append the field to.</param>
        /// <param name="state">StreamState of the current stream.</param>
        private void AppendPlaylistVideoRangeField(StringBuilder builder, StreamState state)
        {
            if (state.VideoStream != null && !string.IsNullOrEmpty(state.VideoStream.VideoRange))
            {
                var videoRange = state.VideoStream.VideoRange;
                if (EncodingHelper.IsCopyCodec(state.OutputVideoCodec))
                {
                    if (string.Equals(videoRange, "SDR", StringComparison.OrdinalIgnoreCase))
                    {
                        builder.Append(",VIDEO-RANGE=SDR");
                    }

                    if (string.Equals(videoRange, "HDR", StringComparison.OrdinalIgnoreCase))
                    {
                        builder.Append(",VIDEO-RANGE=PQ");
                    }
                }
                else
                {
                    // Currently we only encode to SDR.
                    builder.Append(",VIDEO-RANGE=SDR");
                }
            }
        }

        /// <summary>
        /// Appends a CODECS field containing formatted strings of
        /// the active streams output video and audio codecs.
        /// </summary>
        /// <seealso cref="AppendPlaylist(StringBuilder, StreamState, string, int, string)"/>
        /// <seealso cref="GetPlaylistVideoCodecs(StreamState, string, int)"/>
        /// <seealso cref="GetPlaylistAudioCodecs(StreamState)"/>
        /// <param name="builder">StringBuilder to append the field to.</param>
        /// <param name="state">StreamState of the current stream.</param>
        private void AppendPlaylistCodecsField(StringBuilder builder, StreamState state)
        {
            // Video
            string videoCodecs = string.Empty;
            int? videoCodecLevel = GetOutputVideoCodecLevel(state);
            if (!string.IsNullOrEmpty(state.ActualOutputVideoCodec) && videoCodecLevel.HasValue)
            {
                videoCodecs = GetPlaylistVideoCodecs(state, state.ActualOutputVideoCodec, videoCodecLevel.Value);
            }

            // Audio
            string audioCodecs = string.Empty;
            if (!string.IsNullOrEmpty(state.ActualOutputAudioCodec))
            {
                audioCodecs = GetPlaylistAudioCodecs(state);
            }

            StringBuilder codecs = new StringBuilder();

            codecs.Append(videoCodecs);

            if (!string.IsNullOrEmpty(videoCodecs) && !string.IsNullOrEmpty(audioCodecs))
            {
                codecs.Append(',');
            }

            codecs.Append(audioCodecs);

            if (codecs.Length > 1)
            {
                builder.Append(",CODECS=\"")
                    .Append(codecs)
                    .Append('"');
            }
        }

        /// <summary>
        /// Appends a RESOLUTION field containing the resolution of the output stream.
        /// </summary>
        /// <seealso cref="AppendPlaylist(StringBuilder, StreamState, string, int, string)"/>
        /// <param name="builder">StringBuilder to append the field to.</param>
        /// <param name="state">StreamState of the current stream.</param>
        private void AppendPlaylistResolutionField(StringBuilder builder, StreamState state)
        {
            if (state.OutputWidth.HasValue && state.OutputHeight.HasValue)
            {
                builder.Append(",RESOLUTION=")
                    .Append(state.OutputWidth.GetValueOrDefault())
                    .Append('x')
                    .Append(state.OutputHeight.GetValueOrDefault());
            }
        }

        /// <summary>
        /// Appends a FRAME-RATE field containing the framerate of the output stream.
        /// </summary>
        /// <seealso cref="AppendPlaylist(StringBuilder, StreamState, string, int, string)"/>
        /// <param name="builder">StringBuilder to append the field to.</param>
        /// <param name="state">StreamState of the current stream.</param>
        private void AppendPlaylistFramerateField(StringBuilder builder, StreamState state)
        {
            double? framerate = null;
            if (state.TargetFramerate.HasValue)
            {
                framerate = Math.Round(state.TargetFramerate.GetValueOrDefault(), 3);
            }
            else if (state.VideoStream?.RealFrameRate != null)
            {
                framerate = Math.Round(state.VideoStream.RealFrameRate.GetValueOrDefault(), 3);
            }

            if (framerate.HasValue)
            {
                builder.Append(",FRAME-RATE=")
                    .Append(framerate.Value);
            }
        }

        private bool EnableAdaptiveBitrateStreaming(StreamState state, bool isLiveStream, bool enableAdaptiveBitrateStreaming, string ipAddress)
        {
            // Within the local network this will likely do more harm than good.
            if (_networkManager.IsInLocalNetwork(ipAddress))
            {
                return false;
            }

            if (!enableAdaptiveBitrateStreaming)
            {
                return false;
            }

            if (isLiveStream || string.IsNullOrWhiteSpace(state.MediaPath))
            {
                // Opening live streams is so slow it's not even worth it
                return false;
            }

            if (EncodingHelper.IsCopyCodec(state.OutputVideoCodec))
            {
                return false;
            }

            if (EncodingHelper.IsCopyCodec(state.OutputAudioCodec))
            {
                return false;
            }

            if (!state.IsOutputVideo)
            {
                return false;
            }

            // Having problems in android
            return false;
            // return state.VideoRequest.VideoBitRate.HasValue;
        }

        private void AddSubtitles(StreamState state, IEnumerable<MediaStream> subtitles, StringBuilder builder, ClaimsPrincipal user)
        {
            var selectedIndex = state.SubtitleStream == null || state.SubtitleDeliveryMethod != SubtitleDeliveryMethod.Hls ? (int?)null : state.SubtitleStream.Index;
            const string Format = "#EXT-X-MEDIA:TYPE=SUBTITLES,GROUP-ID=\"subs\",NAME=\"{0}\",DEFAULT={1},FORCED={2},AUTOSELECT=YES,URI=\"{3}\",LANGUAGE=\"{4}\"";

            foreach (var stream in subtitles)
            {
                var name = stream.DisplayTitle;

                var isDefault = selectedIndex.HasValue && selectedIndex.Value == stream.Index;
                var isForced = stream.IsForced;

                var url = string.Format(
                    CultureInfo.InvariantCulture,
                    "{0}/Subtitles/{1}/subtitles.m3u8?SegmentLength={2}&api_key={3}",
                    state.Request.MediaSourceId,
                    stream.Index.ToString(CultureInfo.InvariantCulture),
                    30.ToString(CultureInfo.InvariantCulture),
                    ClaimHelpers.GetToken(user));

                var line = string.Format(
                    CultureInfo.InvariantCulture,
                    Format,
                    name,
                    isDefault ? "YES" : "NO",
                    isForced ? "YES" : "NO",
                    url,
                    stream.Language ?? "Unknown");

                builder.AppendLine(line);
            }
        }

        /// <summary>
        /// Get the H.26X level of the output video stream.
        /// </summary>
        /// <param name="state">StreamState of the current stream.</param>
        /// <returns>H.26X level of the output video stream.</returns>
        private int? GetOutputVideoCodecLevel(StreamState state)
        {
            string levelString = string.Empty;
            if (EncodingHelper.IsCopyCodec(state.OutputVideoCodec)
                && state.VideoStream != null
                && state.VideoStream.Level.HasValue)
            {
                levelString = state.VideoStream.Level.ToString();
            }
            else
            {
                if (string.Equals(state.ActualOutputVideoCodec, "h264", StringComparison.OrdinalIgnoreCase))
                {
                    levelString = state.GetRequestedLevel(state.ActualOutputVideoCodec) ?? "41";
                    levelString = EncodingHelper.NormalizeTranscodingLevel(state, levelString);
                }

                if (string.Equals(state.ActualOutputVideoCodec, "h265", StringComparison.OrdinalIgnoreCase)
                    || string.Equals(state.ActualOutputVideoCodec, "hevc", StringComparison.OrdinalIgnoreCase))
                {
                    levelString = state.GetRequestedLevel("h265") ?? state.GetRequestedLevel("hevc") ?? "120";
                    levelString = EncodingHelper.NormalizeTranscodingLevel(state, levelString);
                }
            }

            if (int.TryParse(levelString, NumberStyles.Integer, CultureInfo.InvariantCulture, out var parsedLevel))
            {
                return parsedLevel;
            }

            return null;
        }

        /// <summary>
        /// Get the H.26X profile of the output video stream.
        /// </summary>
        /// <param name="state">StreamState of the current stream.</param>
        /// <param name="codec">Video codec.</param>
        /// <returns>H.26X profile of the output video stream.</returns>
        private string GetOutputVideoCodecProfile(StreamState state, string codec)
        {
            string profileString = string.Empty;
            if (EncodingHelper.IsCopyCodec(state.OutputVideoCodec)
                && !string.IsNullOrEmpty(state.VideoStream.Profile))
            {
                profileString = state.VideoStream.Profile;
            }
            else if (!string.IsNullOrEmpty(codec))
            {
                profileString = state.GetRequestedProfiles(codec).FirstOrDefault();
                if (string.Equals(state.ActualOutputVideoCodec, "h264", StringComparison.OrdinalIgnoreCase))
                {
                    profileString = profileString ?? "high";
                }

                if (string.Equals(state.ActualOutputVideoCodec, "h265", StringComparison.OrdinalIgnoreCase)
                    || string.Equals(state.ActualOutputVideoCodec, "hevc", StringComparison.OrdinalIgnoreCase))
                {
                    profileString = profileString ?? "main";
                }
            }

            return profileString;
        }

        /// <summary>
        /// Gets a formatted string of the output audio codec, for use in the CODECS field.
        /// </summary>
        /// <seealso cref="AppendPlaylistCodecsField(StringBuilder, StreamState)"/>
        /// <seealso cref="GetPlaylistVideoCodecs(StreamState, string, int)"/>
        /// <param name="state">StreamState of the current stream.</param>
        /// <returns>Formatted audio codec string.</returns>
        private string GetPlaylistAudioCodecs(StreamState state)
        {
            if (string.Equals(state.ActualOutputAudioCodec, "aac", StringComparison.OrdinalIgnoreCase))
            {
                string? profile = state.GetRequestedProfiles("aac").FirstOrDefault();
                return HlsCodecStringHelpers.GetAACString(profile);
            }

            if (string.Equals(state.ActualOutputAudioCodec, "mp3", StringComparison.OrdinalIgnoreCase))
            {
                return HlsCodecStringHelpers.GetMP3String();
            }

            if (string.Equals(state.ActualOutputAudioCodec, "ac3", StringComparison.OrdinalIgnoreCase))
            {
                return HlsCodecStringHelpers.GetAC3String();
            }

            if (string.Equals(state.ActualOutputAudioCodec, "eac3", StringComparison.OrdinalIgnoreCase))
            {
                return HlsCodecStringHelpers.GetEAC3String();
            }

            if (string.Equals(state.ActualOutputAudioCodec, "flac", StringComparison.OrdinalIgnoreCase))
            {
                return HlsCodecStringHelpers.GetFLACString();
            }

            if (string.Equals(state.ActualOutputAudioCodec, "alac", StringComparison.OrdinalIgnoreCase))
            {
                return HlsCodecStringHelpers.GetALACString();
            }

            return string.Empty;
        }

        /// <summary>
        /// Gets a formatted string of the output video codec, for use in the CODECS field.
        /// </summary>
        /// <seealso cref="AppendPlaylistCodecsField(StringBuilder, StreamState)"/>
        /// <seealso cref="GetPlaylistAudioCodecs(StreamState)"/>
        /// <param name="state">StreamState of the current stream.</param>
        /// <param name="codec">Video codec.</param>
        /// <param name="level">Video level.</param>
        /// <returns>Formatted video codec string.</returns>
        private string GetPlaylistVideoCodecs(StreamState state, string codec, int level)
        {
            if (level == 0)
            {
                // This is 0 when there's no requested H.26X level in the device profile
                // and the source is not encoded in H.26X
                _logger.LogError("Got invalid H.26X level when building CODECS field for HLS master playlist");
                return string.Empty;
            }

            if (string.Equals(codec, "h264", StringComparison.OrdinalIgnoreCase))
            {
<<<<<<< HEAD
                string profile = GetOutputVideoCodecProfile(state, "h264");
=======
                string? profile = state.GetRequestedProfiles("h264").FirstOrDefault();
>>>>>>> 8d1d77db
                return HlsCodecStringHelpers.GetH264String(profile, level);
            }

            if (string.Equals(codec, "h265", StringComparison.OrdinalIgnoreCase)
                || string.Equals(codec, "hevc", StringComparison.OrdinalIgnoreCase))
            {
<<<<<<< HEAD
                string profile = GetOutputVideoCodecProfile(state, "hevc");
=======
                string? profile = state.GetRequestedProfiles("h265").FirstOrDefault();

>>>>>>> 8d1d77db
                return HlsCodecStringHelpers.GetH265String(profile, level);
            }

            return string.Empty;
        }

        private int GetBitrateVariation(int bitrate)
        {
            // By default, vary by just 50k
            var variation = 50000;

            if (bitrate >= 10000000)
            {
                variation = 2000000;
            }
            else if (bitrate >= 5000000)
            {
                variation = 1500000;
            }
            else if (bitrate >= 3000000)
            {
                variation = 1000000;
            }
            else if (bitrate >= 2000000)
            {
                variation = 500000;
            }
            else if (bitrate >= 1000000)
            {
                variation = 300000;
            }
            else if (bitrate >= 600000)
            {
                variation = 200000;
            }
            else if (bitrate >= 400000)
            {
                variation = 100000;
            }

            return variation;
        }

        private string ReplaceVideoBitrate(string url, int oldValue, int newValue)
        {
            return url.Replace(
                "videobitrate=" + oldValue.ToString(CultureInfo.InvariantCulture),
                "videobitrate=" + newValue.ToString(CultureInfo.InvariantCulture),
                StringComparison.OrdinalIgnoreCase);
        }

        private string ReplaceProfile(string url, string codec, string oldValue, string newValue)
        {
            string profileStr = codec + "-profile=";
            return url.Replace(
                profileStr + oldValue,
                profileStr + newValue,
                StringComparison.OrdinalIgnoreCase);
        }

        private string ReplacePlaylistCodecsField(StringBuilder playlist, StringBuilder oldValue, StringBuilder newValue)
        {
            var oldPlaylist = playlist.ToString();
            return oldPlaylist.Replace(
                oldValue.ToString(),
                newValue.ToString(),
                StringComparison.OrdinalIgnoreCase);
        }
    }
}<|MERGE_RESOLUTION|>--- conflicted
+++ resolved
@@ -637,23 +637,14 @@
 
             if (string.Equals(codec, "h264", StringComparison.OrdinalIgnoreCase))
             {
-<<<<<<< HEAD
                 string profile = GetOutputVideoCodecProfile(state, "h264");
-=======
-                string? profile = state.GetRequestedProfiles("h264").FirstOrDefault();
->>>>>>> 8d1d77db
                 return HlsCodecStringHelpers.GetH264String(profile, level);
             }
 
             if (string.Equals(codec, "h265", StringComparison.OrdinalIgnoreCase)
                 || string.Equals(codec, "hevc", StringComparison.OrdinalIgnoreCase))
             {
-<<<<<<< HEAD
                 string profile = GetOutputVideoCodecProfile(state, "hevc");
-=======
-                string? profile = state.GetRequestedProfiles("h265").FirstOrDefault();
-
->>>>>>> 8d1d77db
                 return HlsCodecStringHelpers.GetH265String(profile, level);
             }
 
