--- conflicted
+++ resolved
@@ -18,7 +18,6 @@
         private readonly IConfigurationManager _config;
         private readonly IProviderManager _providerManager;
 
-<<<<<<< HEAD
         /// <summary>
         /// Initializes a new instance of the <see cref="SeriesNfoProvider"/> class.
         /// </summary>
@@ -26,14 +25,11 @@
         /// <param name="fileSystem">The file system.</param>
         /// <param name="config">the configuration manager.</param>
         /// <param name="providerManager">The provider manager.</param>
-        public SeriesNfoProvider(ILogger<SeriesNfoProvider> logger, IFileSystem fileSystem, IConfigurationManager config, IProviderManager providerManager)
-=======
         public SeriesNfoProvider(
+            ILogger<SeriesNfoProvider> logger,
             IFileSystem fileSystem,
-            ILogger<SeriesNfoProvider> logger,
             IConfigurationManager config,
             IProviderManager providerManager)
->>>>>>> 008a76cf
             : base(fileSystem)
         {
             _logger = logger;
