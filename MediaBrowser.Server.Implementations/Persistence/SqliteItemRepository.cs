--- conflicted
+++ resolved
@@ -82,11 +82,7 @@
         private IDbCommand _updateInheritedRatingCommand;
         private IDbCommand _updateInheritedTagsCommand;
 
-<<<<<<< HEAD
-        private const int LatestSchemaVersion = 64;
-=======
         public const int LatestSchemaVersion = 68;
->>>>>>> cd02373e
 
         /// <summary>
         /// Initializes a new instance of the <see cref="SqliteItemRepository"/> class.
