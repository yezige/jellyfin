--- conflicted
+++ resolved
@@ -111,11 +111,8 @@
                     }
                 }
 
-<<<<<<< HEAD
-=======
                 streamFileNames ??= Array.Empty<string>();
 
->>>>>>> 95b1cf53
                 mediaInfoResult = await GetMediaInfo(item, cancellationToken).ConfigureAwait(false);
 
                 cancellationToken.ThrowIfCancellationRequested();
