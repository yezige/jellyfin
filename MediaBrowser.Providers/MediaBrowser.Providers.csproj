﻿<Project Sdk="Microsoft.NET.Sdk">

  <!-- ProjectGuid is only included as a requirement for SonarQube analysis -->
  <PropertyGroup>
    <ProjectGuid>{442B5058-DCAF-4263-BB6A-F21E31120A1B}</ProjectGuid>
  </PropertyGroup>

  <ItemGroup>
    <ProjectReference Include="..\MediaBrowser.Controller\MediaBrowser.Controller.csproj" />
    <ProjectReference Include="..\MediaBrowser.Model\MediaBrowser.Model.csproj" />
    <ProjectReference Include="..\DvdLib\DvdLib.csproj" />
  </ItemGroup>

  <ItemGroup>
    <Compile Include="..\SharedVersion.cs" />
  </ItemGroup>

  <ItemGroup>
<<<<<<< HEAD
    <PackageReference Include="Microsoft.Extensions.Configuration.Abstractions" Version="3.1.7" />
    <PackageReference Include="Microsoft.Extensions.Caching.Abstractions" Version="3.1.7" />
=======
    <PackageReference Include="Microsoft.Extensions.Configuration.Abstractions" Version="3.1.6" />
    <PackageReference Include="Microsoft.Extensions.Caching.Abstractions" Version="3.1.6" />
    <PackageReference Include="Microsoft.Extensions.Http" Version="3.1.6" />
>>>>>>> 7ce21d43
    <PackageReference Include="OptimizedPriorityQueue" Version="4.2.0" />
    <PackageReference Include="PlaylistsNET" Version="1.1.2" />
    <PackageReference Include="TvDbSharper" Version="3.2.1" />
  </ItemGroup>

  <PropertyGroup>
    <TargetFramework>netstandard2.1</TargetFramework>
    <GenerateAssemblyInfo>false</GenerateAssemblyInfo>
    <GenerateDocumentationFile>true</GenerateDocumentationFile>
    <TreatWarningsAsErrors Condition=" '$(Configuration)' == 'Release'">true</TreatWarningsAsErrors>
  </PropertyGroup>

  <!-- Code Analyzers-->
  <ItemGroup Condition=" '$(Configuration)' == 'Debug' ">
    <PackageReference Include="Microsoft.CodeAnalysis.FxCopAnalyzers" Version="2.9.8" PrivateAssets="All" />
    <PackageReference Include="SerilogAnalyzer" Version="0.15.0" PrivateAssets="All" />
    <PackageReference Include="StyleCop.Analyzers" Version="1.1.118" PrivateAssets="All" />
    <PackageReference Include="SmartAnalyzers.MultithreadingAnalyzer" Version="1.1.31" PrivateAssets="All" />
  </ItemGroup>

  <PropertyGroup Condition=" '$(Configuration)' == 'Debug' ">
    <CodeAnalysisRuleSet>../jellyfin.ruleset</CodeAnalysisRuleSet>
  </PropertyGroup>

  <ItemGroup>
    <None Remove="Plugins\AudioDb\Configuration\config.html" />
    <EmbeddedResource Include="Plugins\AudioDb\Configuration\config.html" />
    <None Remove="Plugins\Omdb\Configuration\config.html" />
    <EmbeddedResource Include="Plugins\Omdb\Configuration\config.html" />
    <None Remove="Plugins\MusicBrainz\Configuration\config.html" />
    <EmbeddedResource Include="Plugins\MusicBrainz\Configuration\config.html" />
  </ItemGroup>
</Project><|MERGE_RESOLUTION|>--- conflicted
+++ resolved
@@ -16,14 +16,9 @@
   </ItemGroup>
 
   <ItemGroup>
-<<<<<<< HEAD
     <PackageReference Include="Microsoft.Extensions.Configuration.Abstractions" Version="3.1.7" />
     <PackageReference Include="Microsoft.Extensions.Caching.Abstractions" Version="3.1.7" />
-=======
-    <PackageReference Include="Microsoft.Extensions.Configuration.Abstractions" Version="3.1.6" />
-    <PackageReference Include="Microsoft.Extensions.Caching.Abstractions" Version="3.1.6" />
-    <PackageReference Include="Microsoft.Extensions.Http" Version="3.1.6" />
->>>>>>> 7ce21d43
+    <PackageReference Include="Microsoft.Extensions.Http" Version="3.1.7" />
     <PackageReference Include="OptimizedPriorityQueue" Version="4.2.0" />
     <PackageReference Include="PlaylistsNET" Version="1.1.2" />
     <PackageReference Include="TvDbSharper" Version="3.2.1" />
