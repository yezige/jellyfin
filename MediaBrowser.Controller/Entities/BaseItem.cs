--- conflicted
+++ resolved
@@ -40,15 +40,9 @@
     /// </summary>
     public abstract class BaseItem : IHasProviderIds, IHasLookupInfo<ItemLookupInfo>, IEquatable<BaseItem>
     {
-<<<<<<< HEAD
+        private BaseItemKind? _baseItemKind;
+
         public const string TrailerFileName = "trailer";
-=======
-        private BaseItemKind? _baseItemKind;
-
-        /// <summary>
-        /// The trailer folder name.
-        /// </summary>
->>>>>>> 4a58582a
         public const string TrailersFolderName = "trailers";
         public const string ThemeSongsFolderName = "theme-music";
         public const string ThemeSongFileName = "theme";
